{
<<<<<<< HEAD
    "codeowners": ["@kongo09"],
    "config_flow": true,
    "dependencies": ["frontend", "http"],
    "documentation": "https://github.com/kongo09/philips-airpurifier-coap",
    "domain": "philips_airpurifier_coap",
    "iot_class": "local_push",
    "issue_tracker": "https://github.com/kongo09/philips-airpurifier-coap/issues",
    "name": "Philips AirPurifier (with CoAP)",
    "requirements": [
        "aioairctrl @ git+https://github.com/kongo09/aioairctrl"
    ],
    "version": "0.9.6"
=======
  "codeowners": ["@kongo09"],
  "config_flow": true,
  "dependencies": ["frontend", "http"],
  "dhcp": [
    {
      "macaddress": "B0F893*"
    },
    {
      "macaddress": "047863*"
    },
    {
      "hostname": "mxchip*"
    }
  ],
  "documentation": "https://github.com/kongo09/philips-airpurifier-coap",
  "domain": "philips_airpurifier_coap",
  "iot_class": "local_push",
  "issue_tracker": "https://github.com/kongo09/philips-airpurifier-coap/issues",
  "name": "Philips AirPurifier (with CoAP)",
  "requirements": ["aioairctrl @ git+https://github.com/kongo09/aioairctrl"],
  "version": "0.9.5"
>>>>>>> c62a6664
}<|MERGE_RESOLUTION|>--- conflicted
+++ resolved
@@ -1,38 +1,14 @@
 {
-<<<<<<< HEAD
-    "codeowners": ["@kongo09"],
-    "config_flow": true,
-    "dependencies": ["frontend", "http"],
-    "documentation": "https://github.com/kongo09/philips-airpurifier-coap",
-    "domain": "philips_airpurifier_coap",
-    "iot_class": "local_push",
-    "issue_tracker": "https://github.com/kongo09/philips-airpurifier-coap/issues",
-    "name": "Philips AirPurifier (with CoAP)",
-    "requirements": [
-        "aioairctrl @ git+https://github.com/kongo09/aioairctrl"
-    ],
-    "version": "0.9.6"
-=======
   "codeowners": ["@kongo09"],
   "config_flow": true,
   "dependencies": ["frontend", "http"],
-  "dhcp": [
-    {
-      "macaddress": "B0F893*"
-    },
-    {
-      "macaddress": "047863*"
-    },
-    {
-      "hostname": "mxchip*"
-    }
-  ],
   "documentation": "https://github.com/kongo09/philips-airpurifier-coap",
   "domain": "philips_airpurifier_coap",
   "iot_class": "local_push",
   "issue_tracker": "https://github.com/kongo09/philips-airpurifier-coap/issues",
   "name": "Philips AirPurifier (with CoAP)",
-  "requirements": ["aioairctrl @ git+https://github.com/kongo09/aioairctrl"],
-  "version": "0.9.5"
->>>>>>> c62a6664
+  "requirements": [
+      "aioairctrl @ git+https://github.com/kongo09/aioairctrl"
+  ],
+  "version": "0.9.6"
 }